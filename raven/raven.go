/*

	Package raven is a client and library for sending messages and exceptions to Sentry: http://getsentry.com

	Usage:

	Create a new client using the NewClient() function. The value for the DSN parameter can be obtained
	from the project page in the Sentry web interface. After the client has been created use the CaptureMessage
	method to send messages to the server.

		client, err := raven.NewClient(dsn)
		...
		id, err := client.CaptureMessage("some text")


*/
package raven

import (
	"bytes"
	"compress/zlib"
	"crypto/rand"
	"encoding/base64"
	"encoding/hex"
	"encoding/json"
	"errors"
	"fmt"
	"net/http"
	"net/url"
	"path"
	"strings"
	"time"
)

type Client struct {
	URL        *url.URL
	PublicKey  string
	SecretKey  string
	Project    string
	httpClient *http.Client
}

type sentryRequest struct {
	EventId   string `json:"event_id"`
	Project   string `json:"project"`
	Message   string `json:"message"`
	Timestamp string `json:"timestamp"`
	Level     string `json:"level"`
	Logger    string `json:"logger"`
}

type sentryResponse struct {
	ResultId string `json:"result_id"`
}

// Template for the X-Sentry-Auth header
const xSentryAuthTemplate = "Sentry sentry_version=2.0, sentry_client=raven-go/0.1, sentry_timestamp=%v, sentry_key=%v"

// An iso8601 timestamp without the timezone. This is the format Sentry expects.
const iso8601 = "2006-01-02T15:04:05"

// NewClient creates a new client for a server identified by the given dsn
// A dsn is a string in the form:
//	{PROTOCOL}://{PUBLIC_KEY}:{SECRET_KEY}@{HOST}/{PATH}{PROJECT_ID}
// eg:
//	http://abcd:efgh@sentry.example.com/sentry/project1
func NewClient(dsn string) (client *Client, err error) {
	u, err := url.Parse(dsn)
	if err != nil {
		return nil, err
	}

	basePath := path.Dir(u.Path)
	project := path.Base(u.Path)
	publicKey := u.User.Username()
	secretKey, _ := u.User.Password()
	u.Path = basePath

	check := func(req *http.Request, via []*http.Request) error {
		fmt.Printf("%+v", req)
		return nil
	}

	httpClient := &http.Client{nil, check, nil}
	return &Client{URL: u, PublicKey: publicKey, SecretKey: secretKey, httpClient: httpClient, Project: project}, nil
}

// CaptureMessage sends a message to the Sentry server. The resulting string is an event identifier.
func (client Client) CaptureMessage(message ...string) (result string, err error) {
	eventId, err := uuid4()
	if err != nil {
		return "", err
	}
	timestamp := time.Now().UTC()
	timestampStr := timestamp.Format(iso8601)

	packet := sentryRequest{
		EventId:   eventId,
		Project:   client.Project,
		Message:   strings.Join(message, " "),
		Timestamp: timestampStr,
		Level:     "error",
		Logger:    "root",
	}

	buf := new(bytes.Buffer)
	b64Encoder := base64.NewEncoder(base64.StdEncoding, buf)
	writer := zlib.NewWriter(b64Encoder)
	jsonEncoder := json.NewEncoder(writer)

	if err := jsonEncoder.Encode(packet); err != nil {
		return "", err
	}

	err = writer.Close()
	if err != nil {
		return "", err
	}

	err = b64Encoder.Close()
	if err != nil {
		return "", err
	}

	err = client.send(buf.Bytes(), timestamp)

	if err != nil {
		return "", err
	}

	return eventId, nil
}

// CaptureMessagef is similar to CaptureMessage except it is using Printf like parameters for
<<<<<<< HEAD
// formatting the message
=======
// formating the message
>>>>>>> 9f2b979a
func (client Client) CaptureMessagef(format string, a ...interface{}) (result string, err error) {
	return client.CaptureMessage(fmt.Sprintf(format, a))
}

// sends a packet to the sentry server with a given timestamp
func (client Client) send(packet []byte, timestamp time.Time) (err error) {
	apiURL := *client.URL
	apiURL.Path = path.Join(apiURL.Path, "/api/"+client.Project+"/store")
	apiURL.Path += "/"
	location := apiURL.String()

	// for loop to follow redirects
	for {
		buf := bytes.NewBuffer(packet)
		req, err := http.NewRequest("POST", location, buf)
		if err != nil {
			return err
		}

		authHeader := fmt.Sprintf(xSentryAuthTemplate, timestamp.Unix(), client.PublicKey)
		req.Header.Add("X-Sentry-Auth", authHeader)
		req.Header.Add("Content-Type", "application/octet-stream")
		req.Header.Add("Connection", "close")
		req.Header.Add("Accept-Encoding", "identity")

		resp, err := client.httpClient.Do(req)

		if err != nil {
			return err
		}

		defer resp.Body.Close()

		switch resp.StatusCode {
		case 301:
			// set the location to the new one to retry on the next iteration
			location = resp.Header["Location"][0]
		case 200:
			return nil
		default:
			return errors.New(resp.Status)
		}
	}
	// should never get here
	panic("send broke out of loop")
}

func uuid4() (string, error) {
	//TODO: Verify this algorithm or use an external library
	uuid := make([]byte, 16)
	n, err := rand.Read(uuid)
	if n != len(uuid) || err != nil {
		return "", err
	}
	uuid[8] = 0x80
	uuid[4] = 0x40

	return hex.EncodeToString(uuid), nil
}<|MERGE_RESOLUTION|>--- conflicted
+++ resolved
@@ -132,11 +132,7 @@
 }
 
 // CaptureMessagef is similar to CaptureMessage except it is using Printf like parameters for
-<<<<<<< HEAD
 // formatting the message
-=======
-// formating the message
->>>>>>> 9f2b979a
 func (client Client) CaptureMessagef(format string, a ...interface{}) (result string, err error) {
 	return client.CaptureMessage(fmt.Sprintf(format, a))
 }
